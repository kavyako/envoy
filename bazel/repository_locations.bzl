--- conflicted
+++ resolved
@@ -71,11 +71,7 @@
         urls = ["https://github.com/google/protobuf/archive/v3.5.0.tar.gz"],
     ),
     envoy_api = dict(
-<<<<<<< HEAD
-        commit = "570d7eaf4db439d67136e95d8fa1628733f86a2b",
-=======
         commit = "42f85a50c509b4e7451123f525c75bf92ace3a52",
->>>>>>> 5776e576
         remote = "https://github.com/envoyproxy/data-plane-api",
     ),
     grpc_httpjson_transcoding = dict(
