REPOSITORY_LOCATIONS = dict(
    com_google_absl = dict(
        commit = "787891a3882795cee0364e8a0f0dda315578d155",
        remote = "https://github.com/abseil/abseil-cpp",
    ),
    com_github_bombela_backward = dict(
        commit = "44ae9609e860e3428cd057f7052e505b4819eb84",  # 2018-02-06
        remote = "https://github.com/bombela/backward-cpp",
    ),
    com_github_cyan4973_xxhash = dict(
        commit = "7caf8bd76440c75dfe1070d3acfbd7891aea8fca",  # v0.6.4
        remote = "https://github.com/Cyan4973/xxHash",
    ),
    com_github_eile_tclap = dict(
        commit = "3627d9402e529770df9b0edf2aa8c0e0d6c6bb41",  # tclap-1-2-1-release-final
        remote = "https://github.com/eile/tclap",
    ),
    com_github_fmtlib_fmt = dict(
        sha256 = "10a9f184d4d66f135093a08396d3b0a0ebe8d97b79f8b3ddb8559f75fe4fcbc3",
        strip_prefix = "fmt-4.0.0",
        urls = ["https://github.com/fmtlib/fmt/releases/download/4.0.0/fmt-4.0.0.zip"],
    ),
    com_github_gabime_spdlog = dict(
        sha256 = "2081e5df5e87402398847431e16b87c71dd5c4d632314bb976ace8161f4d32de",
        strip_prefix = "spdlog-0.16.2",
        urls = ["https://github.com/gabime/spdlog/archive/v0.16.2.tar.gz"],
    ),
    com_github_gcovr_gcovr = dict(
        commit = "c0d77201039c7b119b18bc7fb991564c602dd75d",
        remote = "https://github.com/gcovr/gcovr",
    ),
    com_github_grpc_grpc = dict(
        commit = "04ecc18e3a5b8de5bb7ffa20700364ad88dc16f9", # v1.9.0-pre3
        remote = "https://github.com/grpc/grpc.git",
    ),
    io_opentracing_cpp = dict(
        commit = "e57161e2a4bd1f9d3a8d3edf23185f033bb45f17",
        remote = "https://github.com/opentracing/opentracing-cpp", # v1.2.0
    ),
    com_lightstep_tracer_cpp = dict(
        commit = "6a198acd328f976984699f7272bbec7c8b220f65",
        remote = "https://github.com/lightstep/lightstep-tracer-cpp", # v0.6.1
    ),
    lightstep_vendored_googleapis = dict(
        commit = "d6f78d948c53f3b400bb46996eb3084359914f9b",
        remote = "https://github.com/google/googleapis",
    ),
    com_github_nodejs_http_parser = dict(
        commit = "feae95a3a69f111bc1897b9048d9acbc290992f9",  # v2.7.1
        remote = "https://github.com/nodejs/http-parser",
    ),
    com_github_pallets_jinja = dict(
        commit = "d78a1b079cd985eea7d636f79124ab4fc44cb538",  # 2.9.6
        remote = "https://github.com/pallets/jinja",
    ),
    com_github_pallets_markupsafe = dict(
        commit = "d2a40c41dd1930345628ea9412d97e159f828157",  # 1.0
        remote = "https://github.com/pallets/markupsafe",
    ),
    com_github_tencent_rapidjson = dict(
        commit = "f54b0e47a08782a6131cc3d60f94d038fa6e0a51",  # v1.1.0
        remote = "https://github.com/tencent/rapidjson",
    ),
    com_google_googletest = dict(
        commit = "43863938377a9ea1399c0596269e0890b5c5515a",
        remote = "https://github.com/google/googletest",
    ),
    com_google_protobuf = dict(
        sha256 = "0cc6607e2daa675101e9b7398a436f09167dffb8ca0489b0307ff7260498c13c",
        strip_prefix = "protobuf-3.5.0",
        urls = ["https://github.com/google/protobuf/archive/v3.5.0.tar.gz"],
    ),
    envoy_api = dict(
<<<<<<< HEAD
        commit = "6f30fb48a7e7a4b21f6889c58b1a069fee95a498", # FIXFIX branch
=======
        commit = "42f85a50c509b4e7451123f525c75bf92ace3a52",
>>>>>>> a1cf451f
        remote = "https://github.com/envoyproxy/data-plane-api",
    ),
    grpc_httpjson_transcoding = dict(
        commit = "e4f58aa07b9002befa493a0a82e10f2e98b51fc6",
        remote = "https://github.com/grpc-ecosystem/grpc-httpjson-transcoding",
    ),
    io_bazel_rules_go = dict(
        commit = "0.9.0",
        remote = "https://github.com/bazelbuild/rules_go",
    ),
    # I'd love to name this `com_github_google_subpar`, but something in the Subpar
    # code assumes its repository name is just `subpar`.
    subpar = dict(
        commit = "eb23aa7a5361cabc02464476dd080389340a5522",  # HEAD
        remote = "https://github.com/google/subpar",
    ),
)<|MERGE_RESOLUTION|>--- conflicted
+++ resolved
@@ -71,11 +71,7 @@
         urls = ["https://github.com/google/protobuf/archive/v3.5.0.tar.gz"],
     ),
     envoy_api = dict(
-<<<<<<< HEAD
-        commit = "6f30fb48a7e7a4b21f6889c58b1a069fee95a498", # FIXFIX branch
-=======
         commit = "42f85a50c509b4e7451123f525c75bf92ace3a52",
->>>>>>> a1cf451f
         remote = "https://github.com/envoyproxy/data-plane-api",
     ),
     grpc_httpjson_transcoding = dict(
